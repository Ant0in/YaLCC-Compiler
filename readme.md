--- conflicted
+++ resolved
@@ -1,116 +1,108 @@
-<!-- markdownlint-disable MD033 MD041 MD007 -->
-
-<!-- pretty badges -->
-<div align="center">
-  <img src="https://img.shields.io/badge/Language-Java-red" alt="Language Badge"/>
-  <img src="https://img.shields.io/badge/Version-1.0.1-blue" alt="Version Badge">
-  <img src="https://img.shields.io/badge/License-MIT-dark_green.svg" alt="License Badge"/>
-  <img src="https://img.shields.io/badge/School-ULB-yellow" alt="School Badge"/>
-  <img src="https://github.com/Ant0in/YaLCC-Compiler/actions/workflows/ci.yml/badge.svg" alt="Build Status"/>
-  <a href="https://ant0in.github.io/YaLCC-Compiler/">
-    <img src="https://img.shields.io/badge/Docs-Javadoc-brightgreen.svg" alt="Javadoc Badge"/>
-  </a>
-</div>
-
-# 🖋️ YaLCC Compiler
-
-Welcome to the **YaLCC compiler**! This project is part of the **Language Theory course INFO—F403** at `ULB`. It implements the **lexical analysis** phase for a toy programming language called **YaLCC**, turning source code into a stream of tokens for later parsing.
-
-<div align="center">
-  <img src="more/lexer_demo.svg" alt="lexer demo" width="600"/>
-  <p><b>YaLCC Lexer</b> scanning the tokens for <b><code>PGCD.ycc</code></b></p>
-</div>
-
-## 📜 Description
-
-This Java project provides:
-
-- A **lexer** generated with **JFlex**.
-- Recognition of **keywords**, **identifiers**, **numbers**, **operators**, and **comments**.
-
-For more detailed problem specifications and additional information, please refer to: [**`./more/F403project1.pdf`**](more/F403project1.pdf).
-
-## ⚙️ Installation
-
-1. Clone the repository:
-
-    ```sh
-    git clone git@github.com:Ant0in/YaLCC-Compiler.git
-    cd YaLCC-Compiler
-    ```
-
-2. Make sure you have **Java JDK 17+** installed and **JFlex**. Those can be installed using `pacman` and `yay`:
-
-    ```sh
-    sudo pacman -S jdk17-openjdk
-    yay -S jflex
-    ```
-
-3. Compile the project using the provided `Makefile`:
-
-    ```sh
-    make
-    ```
-
-Alternatively, you can compile the project directly using `javac`.
-
-## 🛠️ Usage
-
-### Running the Lexer
-
-To run the lexer on a source file, use:
-
-```sh
-java -jar dist/part1.jar test/<sourcefile>.ycc
-```
-
-## 📚 Documentation
-
-The complete **Javadoc** is hosted on Github Pages. It is available here:
-
-👉 [View the Javadoc online](https://ant0in.github.io/YaLCC-Compiler/)
-
-## ✨ Generating Javadoc
-
-To generate documentation:
-
-```sh
-javadoc -d doc src/*.java
-```
-
-- `-d doc`: output folder for HTML doc files.
-- `src/*.java`: java files to generate doc from.
-
-Once generated, open `doc/index.html` in a browser to explore the documentation.
-
-## 🧪 Running Unit Tests
-
-To ensure the project works as expected, you can run the **JUnit 5 tests** for the YaLCC included in the repository.
-
-The `Makefile` provides a `test` target. When executed, it will:
-
-- Ensure the **`lib/`** folder exists and download the **JUnit 5 standalone JAR** if missing.
-- Compile all test files located in `test/java/`.
-- Run all tests automatically.
-
-Simply run:
-
-```sh
-make test
-```
-
-## 📄 License
-
-This project is licensed under the **MIT License**. See the [LICENSE](LICENSE) file for more details.
-
-## 🙏 Acknowledgements
-
-<<<<<<< HEAD
-This project was developed for the **`Introduction to language theory and compiling`** course **`INFO—F403`**. Special thanks to `Gilles Geeraerts (ULB)` and `Arnaud Leponce (ULB)` for their guidance and support.
-
-=======
-This project was developed for the **`Introduction to language theory and compiling`** course **`INFO—F403`**. Special thanks to `Gilles Geeraerts (ULB)` for their guidance and support.
-
-
-
->>>>>>> 57d551ef
+<!-- markdownlint-disable MD033 MD041 MD007 -->
+
+<!-- pretty badges -->
+<div align="center">
+  <img src="https://img.shields.io/badge/Language-Java-red" alt="Language Badge"/>
+  <img src="https://img.shields.io/badge/Version-1.0.1-blue" alt="Version Badge">
+  <img src="https://img.shields.io/badge/License-MIT-dark_green.svg" alt="License Badge"/>
+  <img src="https://img.shields.io/badge/School-ULB-yellow" alt="School Badge"/>
+  <img src="https://github.com/Ant0in/YaLCC-Compiler/actions/workflows/ci.yml/badge.svg" alt="Build Status"/>
+  <a href="https://ant0in.github.io/YaLCC-Compiler/">
+    <img src="https://img.shields.io/badge/Docs-Javadoc-brightgreen.svg" alt="Javadoc Badge"/>
+  </a>
+</div>
+
+# 🖋️ YaLCC Compiler
+
+Welcome to the **YaLCC compiler**! This project is part of the **Language Theory course INFO—F403** at `ULB`. It implements the **lexical analysis** phase for a toy programming language called **YaLCC**, turning source code into a stream of tokens for later parsing.
+
+<div align="center">
+  <img src="more/lexer_demo.svg" alt="lexer demo" width="600"/>
+  <p><b>YaLCC Lexer</b> scanning the tokens for <b><code>PGCD.ycc</code></b></p>
+</div>
+
+## 📜 Description
+
+This Java project provides:
+
+- A **lexer** generated with **JFlex**.
+- Recognition of **keywords**, **identifiers**, **numbers**, **operators**, and **comments**.
+
+For more detailed problem specifications and additional information, please refer to: [**`./more/F403project1.pdf`**](more/F403project1.pdf).
+
+## ⚙️ Installation
+
+1. Clone the repository:
+
+    ```sh
+    git clone git@github.com:Ant0in/YaLCC-Compiler.git
+    cd YaLCC-Compiler
+    ```
+
+2. Make sure you have **Java JDK 17+** installed and **JFlex**. Those can be installed using `pacman` and `yay`:
+
+    ```sh
+    sudo pacman -S jdk17-openjdk
+    yay -S jflex
+    ```
+
+3. Compile the project using the provided `Makefile`:
+
+    ```sh
+    make
+    ```
+
+Alternatively, you can compile the project directly using `javac`.
+
+## 🛠️ Usage
+
+### Running the Lexer
+
+To run the lexer on a source file, use:
+
+```sh
+java -jar dist/part1.jar test/<sourcefile>.ycc
+```
+
+## 📚 Documentation
+
+The complete **Javadoc** is hosted on Github Pages. It is available here:
+
+👉 [View the Javadoc online](https://ant0in.github.io/YaLCC-Compiler/)
+
+## ✨ Generating Javadoc
+
+To generate documentation:
+
+```sh
+javadoc -d doc src/*.java
+```
+
+- `-d doc`: output folder for HTML doc files.
+- `src/*.java`: java files to generate doc from.
+
+Once generated, open `doc/index.html` in a browser to explore the documentation.
+
+## 🧪 Running Unit Tests
+
+To ensure the project works as expected, you can run the **JUnit 5 tests** for the YaLCC included in the repository.
+
+The `Makefile` provides a `test` target. When executed, it will:
+
+- Ensure the **`lib/`** folder exists and download the **JUnit 5 standalone JAR** if missing.
+- Compile all test files located in `test/java/`.
+- Run all tests automatically.
+
+Simply run:
+
+```sh
+make test
+```
+
+## 📄 License
+
+This project is licensed under the **MIT License**. See the [LICENSE](LICENSE) file for more details.
+
+## 🙏 Acknowledgements
+
+This project was developed for the **`Introduction to language theory and compiling`** course **`INFO—F403`**. Special thanks to `Gilles Geeraerts (ULB)` and `Arnaud Leponce (ULB)` for their guidance and support.